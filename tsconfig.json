--- conflicted
+++ resolved
@@ -27,9 +27,5 @@
     ]
   },
   "include": ["next-env.d.ts", "env.d.ts", "**/*.ts", "**/*.tsx", ".next/types/**/*.ts"],
-<<<<<<< HEAD
-  "exclude": ["node_modules", "www"]
-=======
   "exclude": ["node_modules", "conversation-search-box", "www"]
->>>>>>> aafa8fc9
 }