--- conflicted
+++ resolved
@@ -71,13 +71,8 @@
         <ConversationMessageGroups groups={groups} />
         <div className="h-24"></div>
       </div>
-<<<<<<< HEAD
       {size && open && <form className={cn('block h-max p-4 fixed bottom-0', preventShiftMessageInput && 'absolute pb-0')} onSubmit={submitWithReCaptcha} style={{ left: (preventShiftMessageInput ? 0 : size.x) + 16, width: size.width - 32 }}>
-        <MessageInput inputRef={setInputElement} className="w-full transition-all" disabled={disabled} inputProps={{ value: input, onChange: handleInputChange, disabled }} />
-=======
-      {size && open && <form className={cn('block h-max p-4 fixed bottom-0', preventShiftMessageInput && 'absolute pb-0')} onSubmit={submitWithReCaptcha} style={{ left: preventShiftMessageInput ? 0 : size.x, width: size.width }}>
         <MessageInput inputRef={setInputElement} className="w-full transition-all" disabled={disabled} actionDisabled={actionDisabled} inputProps={{ value: input, onChange: handleInputChange, disabled }} />
->>>>>>> b2dd4639
       </form>}
     </ChatControllerProvider>
   );
