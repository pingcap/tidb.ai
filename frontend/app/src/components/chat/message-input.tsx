'use client';

import { listChatEngines } from '@/api/chat-engines';
import { useAuth } from '@/components/auth/AuthProvider';
import { Badge } from '@/components/ui/badge';
import { Button } from '@/components/ui/button';
import { Select, SelectContent, SelectItem, SelectTrigger, SelectValue } from '@/components/ui/select';
import { cn } from '@/lib/utils';
import isHotkey from 'is-hotkey';
import { ArrowUpIcon } from 'lucide-react';
import { type ChangeEvent, type Ref, useCallback, useRef, useState } from 'react';
import TextareaAutosize, { type TextareaAutosizeProps } from 'react-textarea-autosize';
import useSWR from 'swr';

export interface MessageInputProps {
  className?: string,
  disabled?: boolean,
  actionDisabled?: boolean,
  inputRef?: Ref<HTMLTextAreaElement>,
  inputProps?: TextareaAutosizeProps,
  engine?: string,
  onEngineChange?: (name: string) => void,
}

export function MessageInput ({
  className,
  disabled,
  actionDisabled,
  inputRef,
  inputProps,
  engine,
  onEngineChange,
}: MessageInputProps) {
  const auth = useAuth();
  const buttonRef = useRef<HTMLButtonElement>(null);

  const onChangeRef = useRef(inputProps?.onChange);
  onChangeRef.current = inputProps?.onChange;
  const handleChange = useCallback((ev: ChangeEvent<HTMLTextAreaElement>) => {
    onChangeRef.current?.(ev);
  }, []);

  const showShowSelectChatEngine = !!auth.me?.is_superuser && !!onEngineChange;
  const { data, isLoading } = useSWR(showShowSelectChatEngine && 'api.chat-engines.list', () => listChatEngines());

  return (
    <div className={cn('bg-background flex gap-2 items-end border p-2 rounded-lg', className)}>
      <TextareaAutosize
        placeholder="Input your question here..."
        onKeyDown={e => {
          if (!e.nativeEvent.isComposing && isHotkey('mod+Enter', e) && !actionDisabled) {
            e.preventDefault();
            buttonRef.current?.click();
          }
        }}
        {...inputProps}
        onChange={handleChange}
        ref={inputRef}
        className="flex-1 border-none ring-0 outline-none bg-transparent focus-visible:ring-0 focus-visible:ring-offset-0 resize-none placeholder:font-light placeholder-gray-400 dark:placeholder-gray-500 max-h-72"
        disabled={disabled || inputProps?.disabled}
        minRows={4}
      />
      {showShowSelectChatEngine && <Select value={engine ?? ''} onValueChange={value => onEngineChange?.(value)}>
        <SelectTrigger className="w-max border-none h-max" disabled={isLoading}>
          <SelectValue placeholder="Select Chat Engine" />
        </SelectTrigger>
        <SelectContent>
          {data?.items.map(item => (
            <SelectItem key={item.name} value={String(item.name)} textValue={item.name}>
              <span className="flex items-center gap-2">
                {item.is_default ? <Badge variant="outline" className="text-green-500 border-green-500/50">default</Badge> : item.name} {item.engine_options.knowledge_graph.enabled && <Badge>Knowledge graph enabled</Badge>}
              </span>
            </SelectItem>
          ))}
        </SelectContent>
      </Select>}
<<<<<<< HEAD
      <Button size="icon" className="rounded-full flex-shrink-0 w-8 h-8 p-2" disabled={empty || disabled} ref={buttonRef}>
        <ArrowUpIcon className="w-full h-full" />
=======
      <Button size="icon" className="rounded-full flex-shrink-0 w-8 h-8 p-2" disabled={actionDisabled || disabled} ref={buttonRef}>
        <ArrowRightIcon className="w-full h-full" />
>>>>>>> b2dd4639
      </Button>
    </div>
  );
}<|MERGE_RESOLUTION|>--- conflicted
+++ resolved
@@ -74,13 +74,8 @@
           ))}
         </SelectContent>
       </Select>}
-<<<<<<< HEAD
-      <Button size="icon" className="rounded-full flex-shrink-0 w-8 h-8 p-2" disabled={empty || disabled} ref={buttonRef}>
+      <Button size="icon" className="rounded-full flex-shrink-0 w-8 h-8 p-2" disabled={actionDisabled || disabled} ref={buttonRef}>
         <ArrowUpIcon className="w-full h-full" />
-=======
-      <Button size="icon" className="rounded-full flex-shrink-0 w-8 h-8 p-2" disabled={actionDisabled || disabled} ref={buttonRef}>
-        <ArrowRightIcon className="w-full h-full" />
->>>>>>> b2dd4639
       </Button>
     </div>
   );
