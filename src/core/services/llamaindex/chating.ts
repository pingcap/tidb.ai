--- conflicted
+++ resolved
@@ -1,42 +1,18 @@
 import { getDb } from '@/core/db';
 import { type Chat, listChatMessages } from '@/core/repositories/chat';
 import type { ChatEngineOptions } from '@/core/repositories/chat_engine';
-<<<<<<< HEAD
 import { AppChatService, type ChatOptions, type ChatResponse } from '@/core/services/chating';
 import { LlamaindexRetrieverWrapper, LlamaindexRetrieveService } from '@/core/services/llamaindex/retrieving';
-import { AppChatStreamState } from '@/lib/ai/AppChatStreamData';
-=======
-import { getDb } from '@/core/db';
-import {SortedSet} from "@/lib/collection";
->>>>>>> bca050e2
+import { type AppChatStreamSource, AppChatStreamState } from '@/lib/ai/AppChatStreamData';
 import { uuidToBin } from '@/lib/kysely';
 import { getEmbedding } from '@/lib/llamaindex/converters/embedding';
 import { getLLM } from '@/lib/llamaindex/converters/llm';
-import {defaultRefinePrompt, defaultTextQaPrompt} from "@/lib/llamaindex/prompts/defaultPrompts";
 import { Liquid } from 'liquidjs';
-<<<<<<< HEAD
-import { CompactAndRefine, CondenseQuestionChatEngine, defaultCondenseQuestionPrompt, defaultRefinePrompt, defaultTextQaPrompt, MetadataMode, Response, ResponseSynthesizer, RetrieverQueryEngine, serviceContextFromDefaults } from 'llamaindex';
-=======
-import {
-  CompactAndRefine,
-  CondenseQuestionChatEngine, defaultCondenseQuestionPrompt,
-  MetadataMode,
-  type Response,
-  ResponseSynthesizer,
-  RetrieverQueryEngine,
-  serviceContextFromDefaults,
-  SimplePrompt,
-} from 'llamaindex';
-import {DateTime} from "luxon";
->>>>>>> bca050e2
+import { CompactAndRefine, CondenseQuestionChatEngine, defaultCondenseQuestionPrompt, defaultRefinePrompt, defaultTextQaPrompt, MetadataMode, ResponseSynthesizer, RetrieverQueryEngine, serviceContextFromDefaults, SimplePrompt } from 'llamaindex';
+import { DateTime } from 'luxon';
 import type { UUID } from 'node:crypto';
 
-interface Source {
-  title: string;
-  uri: string;
-}
-
-interface SourceWithNodeId extends Source {
+interface SourceWithNodeId extends AppChatStreamSource {
   id: string;
 }
 
@@ -80,6 +56,8 @@
       embedModel: getEmbedding(this.flow, this.index.config.embedding.provider, this.index.config.embedding.config),
     });
 
+    const allSources = new Map<string, AppChatStreamSource>();
+
     // Build Retriever.
     const retrieveService = new LlamaindexRetrieveService({
       reranker,
@@ -88,10 +66,8 @@
       serviceContext,
     });
 
-    const {
-      returns: retriever,
-      iterator: retrieverStateIterator,
-    } = createInnerAsyncIterable<ChatResponse, LlamaindexRetrieverWrapper>((next, fail) => new LlamaindexRetrieverWrapper(retrieveService, {
+    // FIXME: This method only support a single retrieve call currently.
+    const retriever = withAsyncIterable<ChatResponse, LlamaindexRetrieverWrapper>((next, fail) => new LlamaindexRetrieverWrapper(retrieveService, {
       search_top_k,
       top_k,
       filters: {},
@@ -121,11 +97,27 @@
           },
         });
       },
-      onRetrieved: (id, chunks) => {
-        next({
-          done: true,
-          value: undefined,
-        });
+      onRetrieved: async (id, chunks) => {
+        try {
+          const chunkIds = chunks.map(chunk => chunk.document_chunk_node_id);
+          await this.appendSource(allSources, chunkIds);
+          next({
+            done: false,
+            value: {
+              content: '',
+              status: AppChatStreamState.GENERATING,
+              statusMessage: `Generating using ${llmProvider}:${llmConfig.model ?? 'unknown-model'}`,
+              sources: Array.from(allSources.values()),
+              retrieveId: id,
+            },
+          });
+          next({
+            done: true,
+            value: undefined,
+          });
+        } catch (error) {
+          fail(error);
+        }
       },
       onRetrieveFailed: (id, reason) => {
         fail(reason);
@@ -158,13 +150,13 @@
       queryEngine,
       chatHistory,
       serviceContext,
-      condenseMessagePrompt
+      condenseMessagePrompt,
     });
 
     // Chatting with LLM via ChatEngine.
     console.log(`Start chatting for chat <${chat.id}>.`, { stream });
     const start = DateTime.now();
-    const responses = await chatEngine.chat({
+    const responses = chatEngine.chat({
       stream: stream,
       chatHistory: options.history.map(message => ({
         role: message.role as any,
@@ -173,54 +165,64 @@
       })),
       message: options.userInput,
     });
-    const end = DateTime.now();
-    const duration = end.diff(start, 'seconds').seconds;
-    console.log(`Finished chatting for chat <${chat.id}>, take ${duration} seconds.`, { stream });
-
-
-
-<<<<<<< HEAD
-    let sources: Map<string, { title: string, uri: string }> = new Map();
-
-    const getSources = async (chunkIds?: string[]) => {
-      if (!chunkIds?.length) {
-        return [];
-      }
-      const idsToFetch = chunkIds.filter(id => !sources.has(id));
-      if (idsToFetch.length > 0) {
-        const results = await getDb().selectFrom(`llamaindex_document_chunk_node_${this.index.name}`)
-          .innerJoin('document', 'document.id', `llamaindex_document_chunk_node_${this.index.name}.document_id`)
-          .select(eb => eb.fn('bin_to_uuid', [`llamaindex_document_chunk_node_${this.index.name}.id`]).as('id'))
-          .select('document.name')
-          .select('document.source_uri')
-          .where(`llamaindex_document_chunk_node_${this.index.name}.id`, 'in', idsToFetch.map(id => uuidToBin(id as UUID)))
-          .execute();
-
-        results.forEach(result => sources.set(result.id, { title: result.name, uri: result.source_uri }));
-      }
-
-      return chunkIds.map(id => sources.get(id)).filter(Boolean) as { title: string, uri: string }[];
-    };
-
-    function transformLlamaindexChatResponses (stream: Promise<AsyncIterable<Response>>) {
-      return mapAsyncIterable(stream, async response => {
+
+    // poll from chat response iterators and yield
+    for await (const response of poll(
+      retriever,
+      mapAsyncIterable(responses, async response => {
         return {
           content: response.response,
           status: AppChatStreamState.GENERATING,
           statusMessage: `Generating using ${llmProvider}:${llmConfig.model ?? 'unknown-model'}`,
-          sources: await getSources(response.sourceNodes?.map(node => node.id_)),
+          sources: Array.from(allSources.values()),
           retrieveId: undefined,
         };
-      });
-    }
-
-    for await (const response of select(retrieverStateIterator, transformLlamaindexChatResponses(stream))) {
+      }),
+    )) {
       yield response;
     }
+
+    const end = DateTime.now();
+    const duration = end.diff(start, 'seconds').seconds;
+    console.log(`Finished chatting for chat <${chat.id}>, take ${duration} seconds.`, { stream });
+  }
+
+  async getSourcesByChunkIds (chunkIds: string[]): Promise<SourceWithNodeId[]> {
+    if (chunkIds.length === 0) {
+      return [];
+    }
+
+    const results = await getDb().selectFrom(`llamaindex_document_chunk_node_${this.index.name}`)
+      .innerJoin('document', 'document.id', `llamaindex_document_chunk_node_${this.index.name}.document_id`)
+      .select(eb => eb.fn('bin_to_uuid', [`llamaindex_document_chunk_node_${this.index.name}.id`]).as('id'))
+      .select('document.name')
+      .select('document.source_uri')
+      .where(`llamaindex_document_chunk_node_${this.index.name}.id`, 'in', chunkIds.map(id => uuidToBin(id as UUID)))
+      .execute();
+
+    return results.map(result => ({
+      id: result.id,
+      title: result.name,
+      uri: result.source_uri,
+    }));
+  }
+
+  async appendSource (sources: Map<string, AppChatStreamSource>, chunkIds?: string[]) {
+    if (!Array.isArray(chunkIds) || chunkIds.length === 0) {
+      return;
+    }
+
+    const idsToFetch = chunkIds.filter(id => !sources.has(id));
+    const sourcesWithId = await this.getSourcesByChunkIds(idsToFetch);
+
+    for (let source of sourcesWithId) {
+      const { id, title, uri } = source;
+      sources.set(id, { title, uri });
+    }
   }
 }
 
-function createInnerAsyncIterable<T, R> (run: (next: (result: IteratorResult<T, undefined>) => void, fail: (error: unknown) => void) => R) {
+function withAsyncIterable<T, R> (run: (next: (result: IteratorResult<T, undefined>) => void, fail: (error: unknown) => void) => R) {
   let _resolve: (value: IteratorResult<T, undefined>) => void = () => {};
   let _reject: (error: unknown) => void = () => {};
   const queue: Promise<IteratorResult<T, undefined>>[] = [
@@ -251,17 +253,21 @@
     },
   };
 
-  return {
-    iterator: {
-      [Symbol.asyncIterator] () {
-        return iterator;
-      },
-    },
-    returns,
-  };
+  Object.defineProperty(returns, Symbol.asyncIterator, {
+    value: () => iterator,
+    writable: false,
+    configurable: false,
+    enumerable: false,
+  });
+
+  return returns as R & AsyncIterable<T>;
 }
 
-function select<T> (...iterables: AsyncIterable<T>[]): AsyncIterable<T> {
+/**
+ * Create a single AsyncIterable from several AsyncIterables with same type.
+ * @param iterables
+ */
+function poll<T> (...iterables: AsyncIterable<T>[]): AsyncIterable<T> {
   return {
     [Symbol.asyncIterator] () {
       let _resolve: (value: IteratorResult<T, undefined>) => void = () => {};
@@ -313,97 +319,5 @@
 async function* mapAsyncIterable<T, R> (iterable: Promise<AsyncIterable<T>> | AsyncIterable<T>, map: (value: T) => R | Promise<R>): AsyncIterable<R> {
   for await (const value of await iterable) {
     yield map(value);
-=======
-    // Notice: Some LLM API doesn't support streaming mode.
-    if (!stream) {
-      const res = responses as unknown as Response;
-      const chunkIds = this.getChunkIdsFromResponse(res) ?? [];
-      const sources = await this.getSourcesByChunkIds(chunkIds);
-      yield {
-        content: res.response,
-        status: 'generating',
-        sources: sources,
-        retrieveId: lastRetrieveId,
-      };
-      yield {
-        content: '',
-        status: 'finished',
-        sources: sources,
-        retrieveId: lastRetrieveId,
-      };
-      return;
-    }
-
-    // TODO: yield states
-    // yield {
-    //   sources: [],
-    //   status: 'retrieving',
-    //   content: '',
-    // }
-
-    let lastResponse: Response | undefined;
-    const sources = new SortedSet<string, Source>();
-    for await (const res of responses) {
-      await this.appendSource(sources, this.getChunkIdsFromResponse(res));
-      yield {
-        content: res.response,
-        status: 'generating',
-        sources: sources.asList(),
-        retrieveId: lastRetrieveId,
-      };
-      lastResponse = res;
-    }
-
-    if (lastResponse) {
-      await this.appendSource(sources, this.getChunkIdsFromResponse(lastResponse));
-      yield {
-        content: '',
-        status: 'finished',
-        sources: sources.asList(),
-        retrieveId: lastRetrieveId,
-      };
-    } else {
-      // use `return` instead of `await` to avoid goto catch block.
-      throw new Error('No response from LLM');
-    }
-  }
-
-  getChunkIdsFromResponse(res: Response) {
-    return res.sourceNodes?.map(node => node.id_);
-  }
-
-  async getSourcesByChunkIds(chunkIds: string[]): Promise<SourceWithNodeId[]> {
-    if (chunkIds.length === 0) {
-      return [];
-    }
-
-    const results = await getDb().selectFrom(`llamaindex_document_chunk_node_${this.index.name}`)
-      .innerJoin('document', 'document.id', `llamaindex_document_chunk_node_${this.index.name}.document_id`)
-      .select(eb => eb.fn('bin_to_uuid', [`llamaindex_document_chunk_node_${this.index.name}.id`]).as('id'))
-      .select('document.name')
-      .select('document.source_uri')
-      .where(`llamaindex_document_chunk_node_${this.index.name}.id`, 'in', chunkIds.map(id => uuidToBin(id as UUID)))
-      .execute();
-
-    return results.map(result => ({
-      id: result.id,
-      title: result.name,
-      uri: result.source_uri,
-    }));
-  }
-
-  async appendSource(sources: SortedSet<string, Source>, chunkIds?: string[]) {
-    if (!Array.isArray(chunkIds) || chunkIds.length === 0) {
-      return;
-    }
-
-    const idsToFetch = chunkIds.filter(id => !sources.has(id));
-    const sourcesWithId = await this.getSourcesByChunkIds(idsToFetch);
-
-    for (let source of sourcesWithId) {
-      const { id, title, uri } = source;
-      sources.add(id, { title, uri });
-    }
->>>>>>> bca050e2
   }
 }