import { Button } from '@/components/ui/button';
import { SettingsNavigation } from '@/app/(main)/(admin)/settings/components';
import path from 'path'

export default function SettingsLayout({
  children,
}: {
  children: React.ReactNode;
}) {
  return (
    <>
      <h1 className='text-2xl font-semibold mb-4'>Settings</h1>
      <div className='flex flex-col lg:flex-row gap-4 h-full'>
        <nav className='lg:h-full lg:border-r lg:pr-4 overflow-x-auto lg:overflow-visible'>
          <SettingsNavigation
            tabs={tabs.map((tab) => ({
              id: tab.id,
              name: tab.name,
              href: path.join(baseRoute, tab.path),
            }))}
          />
        </nav>
<<<<<<< HEAD
        <div className='overflow-auto'>
=======
        <div className='lg:flex-1'>
>>>>>>> 3719a732
          {children}
        </div>
      </div>
    </>
  );
}

const baseRoute = '/settings';

const tabs = [
  { id: 'customization', name: 'Customization', path: '' },
  { id: 'integrations', name: 'Integrations', path: '/integrations' },
  { id: 'sources', name: 'Sources', path: '/sources' },
  { id: 'tasks', name: 'Tasks', path: '/tasks' },
  { id: 'llm', name: 'LLM', path: '/llm' },
  { id: 'prompts', name: 'Prompts', path: '/prompts' },
  { id: 'authentication', name: 'Authentication', path: '/authentication' },
<<<<<<< HEAD
  { id: 'javascript', name: 'JavaScript', path: '/javascript' },
=======
  { id: 'extensions', name: 'Extensions', path: '/extensions' },
>>>>>>> 3719a732
];<|MERGE_RESOLUTION|>--- conflicted
+++ resolved
@@ -20,11 +20,7 @@
             }))}
           />
         </nav>
-<<<<<<< HEAD
-        <div className='overflow-auto'>
-=======
-        <div className='lg:flex-1'>
->>>>>>> 3719a732
+        <div className='overflow-auto lg:flex-1'>
           {children}
         </div>
       </div>
@@ -42,9 +38,6 @@
   { id: 'llm', name: 'LLM', path: '/llm' },
   { id: 'prompts', name: 'Prompts', path: '/prompts' },
   { id: 'authentication', name: 'Authentication', path: '/authentication' },
-<<<<<<< HEAD
   { id: 'javascript', name: 'JavaScript', path: '/javascript' },
-=======
   { id: 'extensions', name: 'Extensions', path: '/extensions' },
->>>>>>> 3719a732
 ];