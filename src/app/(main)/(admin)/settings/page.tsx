import SettingsPage from '@/app/(main)/(admin)/settings/page.client';
import { authGuard } from '@/lib/auth-server';

export default async function ServerSettingsPage () {
  await authGuard('admin');

  return (
<<<<<<< HEAD
    <>
      <Form {...form}>
        <form onSubmit={form.handleSubmit(onSubmit)} onChange={(e) => {
          console.log(e)
        }} className="w-full xl:w-2/3 space-y-6">
          <FormField
            control={form.control}
            disabled={form.formState.isSubmitting}
            name="title"
            render={({ field }) => (
              <FormItem >
                <FormLabel>Title</FormLabel>
                <FormControl>
                  <Input
                    placeholder="tidb.ai"
                    {...field}
                  />
                </FormControl>
                <FormMessage />
              </FormItem>
            )}
          />
          <div className="flex gap-4">
            <div className={'w-1/2'}>
              <FormField
                control={form.control}
                disabled={form.formState.isSubmitting}
                name="logo_in_light_mode"
                render={({ field }) => (
                  <FormItem>
                    <FormLabel>LOGO (Light mode)</FormLabel>
                    <FormControl>
                      <ImageUploader mode="light" {...field}/>
                    </FormControl>
                    <FormDescription>
                      PNG, JPG, GIF up to 2MB
                    </FormDescription>
                    <FormMessage />
                  </FormItem>
                )}
              />
            </div>
            <div className={'w-1/2'}>
              <FormField
                control={form.control}
                disabled={form.formState.isSubmitting}
                name="logo_in_dark_mode"
                render={({ field }) => (
                  <FormItem>
                    <FormLabel>LOGO (Dark mode)</FormLabel>
                    <FormControl>
                      <ImageUploader mode="dark" {...field}/>
                    </FormControl>
                    <FormDescription>
                      PNG, JPG, GIF up to 2MB
                    </FormDescription>
                    <FormMessage />
                  </FormItem>
                )}
              />
            </div>
          </div>
          <FormField
            control={form.control}
            disabled={form.formState.isSubmitting}
            name="language"
            render={({ field }) => (
              <FormItem className="flex flex-col">
                <FormLabel>Language</FormLabel>
                <LanguageSelector controlForm={form} {...field} />
                <FormDescription>
                  This is the language that will be used in the interface.
                </FormDescription>
                <FormMessage />
              </FormItem>
            )}
          />
          <FormField
            control={form.control}
            disabled={form.formState.isSubmitting}
            name="description"
            render={({ field }) => (
              <FormItem>
                <FormLabel>Description</FormLabel>
                <FormControl>
                  <Textarea
                    placeholder="The description of the application."
                    className="resize-none"
                    {...field}
                  />
                </FormControl>
                <FormMessage />
              </FormItem>
            )}
          />
          <Button type="submit" disabled={form.formState.isSubmitting}>
            {
              form.formState.isSubmitting &&
              <Loader2 className="mr-2 h-4 w-4 animate-spin" />
            }
            Update preferences
          </Button>
        </form>
      </Form>
    </>
=======
    <SettingsPage />
>>>>>>> 4c805b63
  );
}

export const dynamic = 'force-dynamic';<|MERGE_RESOLUTION|>--- conflicted
+++ resolved
@@ -5,115 +5,7 @@
   await authGuard('admin');
 
   return (
-<<<<<<< HEAD
-    <>
-      <Form {...form}>
-        <form onSubmit={form.handleSubmit(onSubmit)} onChange={(e) => {
-          console.log(e)
-        }} className="w-full xl:w-2/3 space-y-6">
-          <FormField
-            control={form.control}
-            disabled={form.formState.isSubmitting}
-            name="title"
-            render={({ field }) => (
-              <FormItem >
-                <FormLabel>Title</FormLabel>
-                <FormControl>
-                  <Input
-                    placeholder="tidb.ai"
-                    {...field}
-                  />
-                </FormControl>
-                <FormMessage />
-              </FormItem>
-            )}
-          />
-          <div className="flex gap-4">
-            <div className={'w-1/2'}>
-              <FormField
-                control={form.control}
-                disabled={form.formState.isSubmitting}
-                name="logo_in_light_mode"
-                render={({ field }) => (
-                  <FormItem>
-                    <FormLabel>LOGO (Light mode)</FormLabel>
-                    <FormControl>
-                      <ImageUploader mode="light" {...field}/>
-                    </FormControl>
-                    <FormDescription>
-                      PNG, JPG, GIF up to 2MB
-                    </FormDescription>
-                    <FormMessage />
-                  </FormItem>
-                )}
-              />
-            </div>
-            <div className={'w-1/2'}>
-              <FormField
-                control={form.control}
-                disabled={form.formState.isSubmitting}
-                name="logo_in_dark_mode"
-                render={({ field }) => (
-                  <FormItem>
-                    <FormLabel>LOGO (Dark mode)</FormLabel>
-                    <FormControl>
-                      <ImageUploader mode="dark" {...field}/>
-                    </FormControl>
-                    <FormDescription>
-                      PNG, JPG, GIF up to 2MB
-                    </FormDescription>
-                    <FormMessage />
-                  </FormItem>
-                )}
-              />
-            </div>
-          </div>
-          <FormField
-            control={form.control}
-            disabled={form.formState.isSubmitting}
-            name="language"
-            render={({ field }) => (
-              <FormItem className="flex flex-col">
-                <FormLabel>Language</FormLabel>
-                <LanguageSelector controlForm={form} {...field} />
-                <FormDescription>
-                  This is the language that will be used in the interface.
-                </FormDescription>
-                <FormMessage />
-              </FormItem>
-            )}
-          />
-          <FormField
-            control={form.control}
-            disabled={form.formState.isSubmitting}
-            name="description"
-            render={({ field }) => (
-              <FormItem>
-                <FormLabel>Description</FormLabel>
-                <FormControl>
-                  <Textarea
-                    placeholder="The description of the application."
-                    className="resize-none"
-                    {...field}
-                  />
-                </FormControl>
-                <FormMessage />
-              </FormItem>
-            )}
-          />
-          <Button type="submit" disabled={form.formState.isSubmitting}>
-            {
-              form.formState.isSubmitting &&
-              <Loader2 className="mr-2 h-4 w-4 animate-spin" />
-            }
-            Update preferences
-          </Button>
-        </form>
-      </Form>
-    </>
-=======
     <SettingsPage />
->>>>>>> 4c805b63
   );
 }
 
