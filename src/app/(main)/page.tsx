--- conflicted
+++ resolved
@@ -15,19 +15,11 @@
   return (
     <div className='h-body md:h-screen'>
       <div className="h-[calc(100%-var(--ask-referral-height))] flex flex-col items-center justify-center gap-4 relative">
-<<<<<<< HEAD
         <h1 className="text-3xl md:text-4xl font-light">
-          Ask anything about TiDB
+          {homepage?.title || ''}
         </h1>
         <p className="font-light text-gray-500 mb-8 w-4/5 md:w-auto	">
-        Including company intro, user cases, product intro and usage, FAQ, etc.
-=======
-        <h1 className="text-4xl font-light">
-          {homepage?.title || ''}
-        </h1>
-        <p className="font-light text-gray-500 mb-8">
           {homepage?.description || ''}
->>>>>>> cbed9c11
         </p>
         <Ask className="px-4 w-full lg:w-2/3" loading={loading} ask={ask} />
         {homepage?.example_questions && (<ul className="flex gap-2 flex-wrap px-4 w-full lg:w-2/3">
