--- conflicted
+++ resolved
@@ -65,11 +65,7 @@
   if (!user) {
     return (
       <Button variant="ghost" asChild>
-<<<<<<< HEAD
-        <Link href={`/auth/login?callbackUrl=${encodeURIComponent(href || '')}`} prefetch={false} className="items-center w-full gap-2">
-=======
-        <NextLink href={`/auth/login?callbackUrl=${encodeURIComponent(href)}`} prefetch={false} className="items-center w-full gap-2">
->>>>>>> ba596089
+        <NextLink href={`/auth/login?callbackUrl=${encodeURIComponent(href || '')}`} prefetch={false} className="items-center w-full gap-2">
           <LogInIcon size="1em" />
           Login
         </NextLink>
