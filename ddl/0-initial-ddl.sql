--- conflicted
+++ resolved
@@ -198,18 +198,14 @@
     ('homepage.example_questions', 'website', 'array', '[{"text": "What is TiDB?"}, {"text": "Does TiDB support FOREIGN KEY?"}, {"text": "Does TiDB support serverless?"}]'),
     ('homepage.footer_links', 'website', 'array', '[{"text":"Docs","href":"/docs"},{"text":"Deploy your own within 5 minutes for free","href":"/docs"},{"text":"How it works?","href":"/docs"},{"text":"Powered by TiDB","href":"https://tidb.cloud"},{"text":"© 2024 PingCAP","href":"https://pingcap.com"}]'),
     ('social.github', 'website', 'string', '"https://github.com/pingcap/tidb.ai"'),
-<<<<<<< HEAD
-    ('social.twitter', 'website', 'string', '"https://twitter.com/PingCAP"'),;
+    ('social.twitter', 'website', 'string', '"https://twitter.com/PingCAP"'),
+    ('social.discord', 'website', 'string', '"https://discord.gg/XzSW23Jg9p"');
 
 INSERT INTO `option` VALUES
     ('button_label', 'custom_js', 'string', '"Ask AI"'),
     ('button_img_src', 'custom_js', 'string', '"https://tidb.ai/tidb-ai.svg"'),
     ('logo_src', 'custom_js', 'string', '"https://tidb.ai/tidb-ai.svg"'),
     ('example_questions', 'custom_js', 'array', '[{"text": "What is TiDB?"}, {"text": "Does TiDB support FOREIGN KEY?"}, {"text": "Does TiDB support serverless?"}]');
-=======
-    ('social.twitter', 'website', 'string', '"https://twitter.com/PingCAP"'),
-    ('social.discord', 'website', 'string', '"https://discord.gg/XzSW23Jg9p"');
->>>>>>> 84bc33c7
 
 INSERT INTO `index`(name, llm, llm_model, config, created_at, last_modified_at)
 VALUES ('default', 'openai', 'openai', '{}', CURRENT_TIMESTAMP, CURRENT_TIMESTAMP);
