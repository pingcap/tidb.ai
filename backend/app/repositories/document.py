--- conflicted
+++ resolved
@@ -39,48 +39,6 @@
     def paginate(
         self,
         session: Session,
-<<<<<<< HEAD
-        params: Params | None = Params(),
-        source_uri: Optional[str] = None,
-        data_source_id: Optional[int] = None,
-        knowledge_base_id: Optional[int] = None,
-        created_at_start: Optional[datetime] = None,
-        created_at_end: Optional[datetime] = None,
-        updated_at_start: Optional[datetime] = None,
-        updated_at_end: Optional[datetime] = None,
-        last_modified_at_start: Optional[datetime] = None,
-        last_modified_at_end: Optional[datetime] = None,
-        name: Optional[str] = None,
-        mime_type: Optional[MimeTypes] = None,
-        index_status: Optional[DocIndexTaskStatus] = None,
-    ) -> Page[Document]:
-        # build the select statement via conditions
-        stmt = select(Document)
-        if source_uri:
-            stmt = stmt.where(col(Document.source_uri).contains(source_uri))
-        if knowledge_base_id:
-            stmt = stmt.where(Document.knowledge_base_id == knowledge_base_id)
-        if data_source_id:
-            stmt = stmt.where(Document.data_source_id == data_source_id)
-        if created_at_start:
-            stmt = stmt.where(Document.created_at >= created_at_start)
-        if created_at_end:
-            stmt = stmt.where(Document.created_at <= created_at_end)
-        if updated_at_start:
-            stmt = stmt.where(Document.updated_at >= updated_at_start)
-        if updated_at_end:
-            stmt = stmt.where(Document.updated_at <= updated_at_end)
-        if last_modified_at_start:
-            stmt = stmt.where(Document.last_modified_at >= last_modified_at_start)
-        if last_modified_at_end:
-            stmt = stmt.where(Document.last_modified_at <= last_modified_at_end)
-        if name:
-            stmt = stmt.where(col(Document.name).contains(name))
-        if mime_type:
-            stmt = stmt.where(Document.mime_type == mime_type)
-        if index_status:
-            stmt = stmt.where(Document.index_status == index_status)
-=======
         filters: DocumentFilters,
         params: Params | None = Params()
     ) -> Page[Document]:
@@ -108,7 +66,6 @@
             stmt = stmt.where(Document.mime_type == filters.mime_type)
         if filters.index_status:
             stmt = stmt.where(Document.index_status == filters.index_status)
->>>>>>> f627e101
 
         # Make sure the newer edited record is always on top
         stmt = stmt.order_by(Document.updated_at.desc())
