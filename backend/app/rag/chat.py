import json
import time
import logging

import dspy

from uuid import UUID
from typing import List, Generator, Optional, Tuple, Callable, Type
from datetime import datetime, UTC
from urllib.parse import urljoin

import requests
import jinja2
from llama_index.core.base.embeddings.base import BaseEmbedding
from llama_index.core.llms import LLM
from pydantic import BaseModel
from sqlalchemy import text, delete
from sqlmodel import Session, select, func, SQLModel
from llama_index.core import VectorStoreIndex
from llama_index.core.base.llms.base import ChatMessage
from llama_index.core.prompts.base import PromptTemplate
from llama_index.core.base.response.schema import StreamingResponse
from llama_index.core.callbacks.schema import EventPayload
from llama_index.core.callbacks import CallbackManager
from llama_index.core.response_synthesizers import get_response_synthesizer
from langfuse import Langfuse
from langfuse.llama_index import LlamaIndexCallbackHandler

from app.api.routes.models import (
    RequiredConfigStatus,
    OptionalConfigStatus,
    NeedMigrationStatus,
)
from app.models import (
    User,
    Document as DBDocument,
    ChatVisibility,
    Chat as DBChat,
    ChatMessage as DBChatMessage,
    KnowledgeBase as DBKnowledgeBase,
    RerankerModel as DBRerankerModel,
    Chunk as DBChunk,
    Entity as DBEntity,
    Relationship as DBRelationship,
    ChatEngine,
)
from app.core.config import settings
from app.models.chunk import get_kb_chunk_model
from app.models.entity import get_kb_entity_model
from app.models.recommend_question import RecommendQuestion
from app.rag.chat_stream_protocol import (
    ChatStreamMessagePayload,
    ChatStreamDataPayload,
    ChatEvent,
)
from app.models.relationship import get_kb_relationship_model
from app.rag.knowledge_base.config import get_kb_embed_model
from app.rag.knowledge_base.index_store import get_kb_tidb_graph_editor
from app.rag.knowledge_graph.graph_store import TiDBGraphStore
from app.rag.vector_store.tidb_vector_store import TiDBVectorStore
from app.rag.knowledge_graph.graph_store.tidb_graph_editor import (
    TiDBGraphEditor,
    legacy_tidb_graph_editor,
)

from app.rag.knowledge_graph import KnowledgeGraphIndex
from app.rag.chat_config import (
    ChatEngineConfig,
    get_default_embed_model,
    KnowledgeGraphOption,
    must_get_default_embed_model,
)
from app.rag.types import (
    MyCBEventType,
    ChatMessageSate,
    ChatEventType,
    MessageRole,
)
from app.repositories import chat_repo, knowledge_base_repo, chat_engine_repo
from app.repositories.embedding_model import embed_model_repo
from app.repositories.llm import llm_repo
from app.site_settings import SiteSetting
from app.exceptions import ChatNotFound

logger = logging.getLogger(__name__)


class ChatService:
    _chunk_db_model: Type[SQLModel] = DBChunk
    _entity_db_model: Type[SQLModel] = DBEntity
    _relationship_db_model: Type[SQLModel] = DBRelationship

    def __init__(
        self,
        *,
        db_session: Session,
        user: User,
        browser_id: str,
        origin: str,
        chat_messages: List[ChatMessage],
        engine_name: str = "default",
        chat_id: Optional[UUID] = None,
    ) -> None:
        self.db_session = db_session
        self.user = user
        self.browser_id = browser_id
        self.engine_name = engine_name

        self.user_question, self.chat_history = self._parse_chat_messages(chat_messages)
        if chat_id:
            # FIXME:
            #   only chat owner or superuser can access the chat,
            #   anonymous user can only access anonymous chat by track_id
            self.db_chat_obj = chat_repo.get(self.db_session, chat_id)
            if not self.db_chat_obj:
                raise ChatNotFound()
            try:
                self.chat_engine_config = ChatEngineConfig.load_from_db(
                    db_session, self.db_chat_obj.engine.name
                )
                self.db_chat_engine = self.chat_engine_config.get_db_chat_engine()
            except Exception as e:
                logger.error(f"Failed to load chat engine config: {e}")
                self.chat_engine_config = ChatEngineConfig.load_from_db(
                    db_session, engine_name
                )
                self.db_chat_engine = self.chat_engine_config.get_db_chat_engine()
            logger.info(
                f"ChatService - chat_id: {chat_id}, chat_engine: {self.db_chat_obj.engine.name}"
            )
            self.chat_history = [
                ChatMessage(role=m.role, content=m.content, additional_kwargs={})
                for m in chat_repo.get_messages(self.db_session, self.db_chat_obj)
            ]
        else:
            self.chat_engine_config = ChatEngineConfig.load_from_db(
                db_session, engine_name
            )
            self.db_chat_engine = self.chat_engine_config.get_db_chat_engine()
            self.db_chat_obj = chat_repo.create(
                self.db_session,
                DBChat(
                    title=self.user_question[:100],
                    engine_id=self.db_chat_engine.id,
                    engine_options=self.chat_engine_config.screenshot(),
                    user_id=self.user.id if self.user else None,
                    browser_id=self.browser_id,
                    origin=origin,
                    visibility=ChatVisibility.PUBLIC.value
                    if not self.user
                    else ChatVisibility.PRIVATE.value,
                ),
            )
            chat_id = self.db_chat_obj.id
            # slack/discord may create a new chat with history messages
            now = datetime.now(UTC)
            for i, m in enumerate(self.chat_history):
                chat_repo.create_message(
                    session=self.db_session,
                    chat=self.db_chat_obj,
                    chat_message=DBChatMessage(
                        role=m.role,
                        content=m.content,
                        ordinal=i + 1,
                        created_at=now,
                        updated_at=now,
                        finished_at=now,
                    ),
                )

        self._reranker = self.chat_engine_config.get_reranker(db_session)
        self._metadata_filter = self.chat_engine_config.get_metadata_filter()
        if self._reranker:
            self._node_postprocessors = [self._metadata_filter, self._reranker]
            # Set initial similarity_top_k to a large number,
            # reranker will filter out irrelevant nodes after the retrieval
            self._similarity_top_k = 60
        else:
            self._node_postprocessors = [self._metadata_filter]
            self._similarity_top_k = 10

        # Langfuse
        self.langfuse_host = SiteSetting.langfuse_host
        self.langfuse_secret_key = SiteSetting.langfuse_secret_key
        self.langfuse_public_key = SiteSetting.langfuse_public_key
        self.enable_langfuse = (
            self.langfuse_host and self.langfuse_secret_key and self.langfuse_public_key
        )

        # TODO: Support multiple knowledge base retrieve.
        if self.chat_engine_config.knowledge_base:
            linked_knowledge_base = (
                self.chat_engine_config.knowledge_base.linked_knowledge_base
            )
            kb = knowledge_base_repo.must_get(db_session, linked_knowledge_base.id)
            self._embed_model = get_kb_embed_model(db_session, kb)
            self._chunk_db_model = get_kb_chunk_model(kb)
            self._entity_db_model = get_kb_entity_model(kb)
            self._relationship_db_model = get_kb_relationship_model(kb)
        else:
            self._embed_model = get_default_embed_model(db_session)

    def chat(self) -> Generator[ChatEvent | str, None, None]:
        try:
            if (
                self.chat_engine_config.external_engine_config
                and self.chat_engine_config.external_engine_config.stream_chat_api_url
            ):
                for event in self._external_chat():
                    yield event
            else:
                for event in self._chat():
                    yield event
        except Exception as e:
            logger.exception(e)
            yield ChatEvent(
                event_type=ChatEventType.ERROR_PART,
                payload="Encountered an error while processing the chat. Please try again later.",
            )

    def _search_kg(
        self,
        kg_config: KnowledgeGraphOption,
        fast_dspy_lm: dspy.LM,
        embed_model: BaseEmbedding,
        get_llamaindex_callback_manager: Callable[[], Optional[CallbackManager]],
        trace_url: str,
        annotation_silent: bool = False,
    ) -> Generator[
        ChatEvent | str, None, Tuple[List[dict], List[dict], List[dict], dict, str]
    ]:
        """
        Search the knowledge graph for relevant entities, relationships, and chunks.
        Args:
            kg_config: KnowledgeGraphOption
            fast_dspy_lm: dspy.LM
            embed_model: BaseEmbedding
            get_llamaindex_callback_manager: Callable[[], CallbackManager]
            trace_url: str
            annotation_silent: bool, if True, do not send annotation events

        Returns:
            List[dict]: entities
            List[dict]: relationships
            List[dict]: chunks
            dict: graph_data_source_ids
            str: graph_knowledges_context
        """

        entities, relations, chunks = [], [], []
        graph_data_source_ids = {}
        graph_knowledges_context = ""

        if kg_config.enabled:
            graph_store = TiDBGraphStore(
                dspy_lm=fast_dspy_lm,
                session=self.db_session,
                embed_model=embed_model,
                entity_db_model=self._entity_db_model,
                relationship_db_model=self._relationship_db_model,
            )
            graph_index: KnowledgeGraphIndex = KnowledgeGraphIndex.from_existing(
                dspy_lm=fast_dspy_lm,
                kg_store=graph_store,
                callback_manager=get_llamaindex_callback_manager(),
            )

            if kg_config.using_intent_search:
                if not annotation_silent:
                    yield ChatEvent(
                        event_type=ChatEventType.MESSAGE_ANNOTATIONS_PART,
                        payload=ChatStreamMessagePayload(
                            state=ChatMessageSate.KG_RETRIEVAL,
                            display="Identifying Your Question's Core Intents",
                        ),
                    )
                graph_index._callback_manager = get_llamaindex_callback_manager()
                sub_queries = graph_index.intent_analyze(
                    self.user_question,
                    self.chat_history,
                )
                if not annotation_silent:
                    yield ChatEvent(
                        event_type=ChatEventType.MESSAGE_ANNOTATIONS_PART,
                        payload=ChatStreamMessagePayload(
                            state=ChatMessageSate.TRACE,
                            display="Searching the Knowledge Graph for Relevant Context",
                            context={"langfuse_url": trace_url},
                        ),
                    )
                graph_index._callback_manager = get_llamaindex_callback_manager()
                result = graph_index.graph_semantic_search(
                    sub_queries,
                    include_meta=True,
                    relationship_meta_filters=kg_config.relationship_meta_filters,
                )

                entities = result["graph"]["entities"]
                relations = result["graph"]["relationships"]
                graph_data_source_ids = {
                    "entities": [e["id"] for e in entities],
                    "relationships": [r["id"] for r in relations],
                }

                graph_knowledges = get_prompt_by_jinja2_template(
                    self.chat_engine_config.llm.intent_graph_knowledge,
                    sub_queries=result["queries"],
                )
                graph_knowledges_context = graph_knowledges.template
            else:
                if not annotation_silent:
                    yield ChatEvent(
                        event_type=ChatEventType.MESSAGE_ANNOTATIONS_PART,
                        payload=ChatStreamMessagePayload(
                            state=ChatMessageSate.TRACE,
                            display="Searching the Knowledge Graph for Relevant Context",
                            context={"langfuse_url": trace_url},
                        ),
                    )
                graph_index._callback_manager = get_llamaindex_callback_manager()
                entities, relations, chunks = graph_index.retrieve_with_weight(
                    self.user_question,
                    [],
                    depth=kg_config.depth,
                    include_meta=kg_config.include_meta,
                    with_degree=kg_config.with_degree,
                    relationship_meta_filters=kg_config.relationship_meta_filters,
                    with_chunks=False,
                )
                graph_data_source_ids = {
                    "entities": [e["id"] for e in entities],
                    "relationships": [r["id"] for r in relations],
                }
                graph_knowledges = get_prompt_by_jinja2_template(
                    self.chat_engine_config.llm.normal_graph_knowledge,
                    entities=entities,
                    relationships=relations,
                )
                graph_knowledges_context = graph_knowledges.template

        return (
            entities,
            relations,
            chunks,
            graph_data_source_ids,
            graph_knowledges_context,
        )

    def _get_llamaindex_callback_manager(
        self,
        langfuse: Optional[Langfuse] = None,
        trace_id: Optional[str] = None,
        llm: Optional[LLM] = None,
        fast_llm: Optional[LLM] = None,
        embed_model: Optional[BaseEmbedding] = None,
    ) -> CallbackManager:
        # Why we don't use high-level decorator `observe()` as \
        #   `https://langfuse.com/docs/integrations/llama-index/get-started` suggested?
        # track:
        #   - https://github.com/langfuse/langfuse/issues/2015
        #   - https://langfuse.com/blog/2024-04-python-decorator
        if self.enable_langfuse and langfuse and trace_id:
            observation = langfuse.trace(id=trace_id)
            langfuse_handler = LlamaIndexCallbackHandler()
            langfuse_handler.set_root(observation)
            callback_manager = CallbackManager([langfuse_handler])
        else:
            callback_manager = CallbackManager([])

        if llm:
            llm.callback_manager = callback_manager
        if fast_llm:
            fast_llm.callback_manager = callback_manager
        if embed_model:
            embed_model.callback_manager = callback_manager

        return callback_manager

    def _get_langfuse_config(self):
        langfuse = None
        trace_id = ""
        trace_url = ""

        if self.enable_langfuse:
            langfuse = Langfuse(
                host=self.langfuse_host,
                secret_key=self.langfuse_secret_key,
                public_key=self.langfuse_public_key,
            )
            observation = langfuse.trace(
                name="chat",
                user_id=self.user.email
                if self.user
                else f"anonymous-{self.browser_id}",
                metadata={
                    "chat_engine_config": self.chat_engine_config.screenshot(),
                },
                tags=[f"chat_engine:{self.engine_name}"],
                release=settings.ENVIRONMENT,
                input={
                    "user_question": self.user_question,
                    "chat_history": self.chat_history,
                },
            )
            trace_id = observation.trace_id
            trace_url = observation.get_trace_url()

        return langfuse, trace_id, trace_url

    class ClarityResult(BaseModel):
        clarity_needed: bool
        clarifying_question: str

    def _refine_or_early_stop(
        self,
        get_llamaindex_callback_manager: Callable[[], Optional[CallbackManager]],
        fast_llm: LLM,
        graph_knowledges_context: str,
        refined_question_prompt: Optional[str] = None,
        annotation_silent: bool = False,
    ) -> Generator[ChatEvent | str, None, Tuple[bool, str, str]]:
        """
        Determine whether to refine the user question or early stop the conversation with a clarifying question.

        Args:
            get_llamaindex_callback_manager: Callable[[], CallbackManager]
            fast_llm: LLM
            graph_knowledges_context: str
            refined_question_prompt: Optional[str], if it's None, use the default condense_question_prompt
            annotation_silent: bool, if True, do not send annotation events

        Returns:
            bool: whether to early stop the conversation
            str: clarifying question
            str: refined question
        """
        if refined_question_prompt is None:
            refined_question_prompt = (
                self.chat_engine_config.llm.condense_question_prompt
            )

        if not annotation_silent:
            yield ChatEvent(
                event_type=ChatEventType.MESSAGE_ANNOTATIONS_PART,
                payload=ChatStreamMessagePayload(
                    state=ChatMessageSate.REFINE_QUESTION,
                    display="Query Rewriting for Enhanced Information Retrieval",
                ),
            )
        callback_manager = get_llamaindex_callback_manager()

        # 1. Refine the question
        with callback_manager.as_trace("condense_question"):
            with callback_manager.event(
                MyCBEventType.CONDENSE_QUESTION,
                payload={EventPayload.QUERY_STR: self.user_question},
            ) as event:
                refined_question = fast_llm.predict(
                    get_prompt_by_jinja2_template(
                        refined_question_prompt,
                        graph_knowledges=graph_knowledges_context,
                        chat_history=self.chat_history,
                        question=self.user_question,
                    ),
                )
                event.on_end(payload={EventPayload.COMPLETION: refined_question})
        if not annotation_silent:
            yield ChatEvent(
                event_type=ChatEventType.MESSAGE_ANNOTATIONS_PART,
                payload=ChatStreamMessagePayload(
                    state=ChatMessageSate.REFINE_QUESTION,
                    message=refined_question,
                ),
            )

        # 2. Check if we have enough information to answer the user question or not
        if self.chat_engine_config.clarify_question:
            with callback_manager.as_trace("check_question"):
                with callback_manager.event(
                    MyCBEventType.CLARIFYING_QUESTION,
                    payload={EventPayload.QUERY_STR: refined_question},
                ) as event:
                    clarity_result = fast_llm.predict(
                        prompt=get_prompt_by_jinja2_template(
                            self.chat_engine_config.llm.clarifying_question_prompt,
                            graph_knowledges=graph_knowledges_context,
                            chat_history=self.chat_history,
                            question=refined_question,
                        ),
<<<<<<< HEAD
                    )
                    event.on_end(
                        payload={
                            EventPayload.COMPLETION: f"Need Clarification: {clarity_result.clarity_needed}, "
                            f"Clarifying Question: {clarity_result.clarifying_question}"
                        }
                    )
=======
                    ).strip().strip(".\"\'!")

                    clarity_needed = clarity_result.lower() != "false"

                    event.on_end(payload={
                        EventPayload.COMPLETION: f"Need Clarification: {clarity_needed}, "
                                                 f"Clarifying Question: {clarity_result}"
                    })
>>>>>>> ced8fd4b

                    if clarity_needed:
                        if not annotation_silent:
                            yield ChatEvent(
                                event_type=ChatEventType.MESSAGE_ANNOTATIONS_PART,
                                payload=ChatStreamMessagePayload(
                                    state=ChatMessageSate.GENERATE_ANSWER,
                                    display="Need to Ask a Clarifying Question",
                                ),
                            )

                        yield ChatEvent(
                            event_type=ChatEventType.TEXT_PART,
                            payload=clarity_result,
                        )

                        return True, clarity_result, ""

        return False, "", refined_question

    def _gen_answer_via_llama_index(
        self,
        get_llamaindex_callback_manager: Callable[[], Optional[CallbackManager]],
        refined_question: str,
        graph_knowledges_context: str,
        llm: LLM,
        embed_model: BaseEmbedding,
        annotation_silent: bool = False,
    ) -> Generator[ChatEvent | str, None, Tuple[StreamingResponse, List[dict]]]:
        if not annotation_silent:
            yield ChatEvent(
                event_type=ChatEventType.MESSAGE_ANNOTATIONS_PART,
                payload=ChatStreamMessagePayload(
                    state=ChatMessageSate.SEARCH_RELATED_DOCUMENTS,
                    display="Retrieving and Reranking the Best-Matching Data"
                    if self._reranker
                    else "Retrieving the Most Relevant Data",
                ),
            )
        callback_manager = get_llamaindex_callback_manager()
        text_qa_template = get_prompt_by_jinja2_template(
            self.chat_engine_config.llm.text_qa_prompt,
            current_date=datetime.now().strftime("%Y-%m-%d"),
            graph_knowledges=graph_knowledges_context,
            original_question=self.user_question,
        )
        refine_template = get_prompt_by_jinja2_template(
            self.chat_engine_config.llm.refine_prompt,
            graph_knowledges=graph_knowledges_context,
            original_question=self.user_question,
        )
        vector_store = TiDBVectorStore(
            session=self.db_session, chunk_db_model=self._chunk_db_model
        )
        vector_index = VectorStoreIndex.from_vector_store(
            vector_store,
            embed_model=embed_model,
            callback_manager=callback_manager,
        )
        response_synthesizer = get_response_synthesizer(
            llm=llm,
            text_qa_template=text_qa_template,
            refine_template=refine_template,
            streaming=True,
            callback_manager=callback_manager,
        )
        query_engine = vector_index.as_query_engine(
            llm=llm,
            response_synthesizer=response_synthesizer,
            node_postprocessors=self._node_postprocessors,
            similarity_top_k=self._similarity_top_k,
        )
        query_engine.callback_manager = callback_manager
        for _np in self._node_postprocessors:
            _np.callback_manager = callback_manager
        response: StreamingResponse = query_engine.query(refined_question)
        source_documents = self._get_source_documents(response)

        if not annotation_silent:
            yield ChatEvent(
                event_type=ChatEventType.MESSAGE_ANNOTATIONS_PART,
                payload=ChatStreamMessagePayload(
                    state=ChatMessageSate.SOURCE_NODES,
                    context=source_documents,
                ),
            )
            yield ChatEvent(
                event_type=ChatEventType.MESSAGE_ANNOTATIONS_PART,
                payload=ChatStreamMessagePayload(
                    state=ChatMessageSate.GENERATE_ANSWER,
                    display="Generating a Precise Answer with AI",
                ),
            )

        return response, source_documents

    def _chat_finish(
        self,
        db_assistant_message: ChatMessage,
        db_user_message: ChatMessage,
        response_text: str,
        source_documents: List[dict],
        graph_data_source_ids: dict,
        annotation_silent: bool = False,
    ):
        if not annotation_silent:
            yield ChatEvent(
                event_type=ChatEventType.MESSAGE_ANNOTATIONS_PART,
                payload=ChatStreamMessagePayload(
                    state=ChatMessageSate.FINISHED,
                ),
            )

        post_verification_result_url = self._post_verification(
            self.user_question,
            response_text,
            self.db_chat_obj.id,
            db_assistant_message.id,
        )

        db_assistant_message.sources = source_documents
        db_assistant_message.graph_data = graph_data_source_ids
        db_assistant_message.content = response_text
        db_assistant_message.post_verification_result_url = post_verification_result_url
        db_assistant_message.updated_at = datetime.now(UTC)
        db_assistant_message.finished_at = datetime.now(UTC)
        self.db_session.add(db_assistant_message)
        db_user_message.graph_data = graph_data_source_ids
        db_user_message.updated_at = datetime.now(UTC)
        db_user_message.finished_at = datetime.now(UTC)
        self.db_session.add(db_user_message)
        self.db_session.commit()

        yield ChatEvent(
            event_type=ChatEventType.DATA_PART,
            payload=ChatStreamDataPayload(
                chat=self.db_chat_obj,
                user_message=db_user_message,
                assistant_message=db_assistant_message,
            ),
        )

    def _chat(self) -> Generator[ChatEvent | str, None, None]:
        langfuse, trace_id, trace_url = self._get_langfuse_config()

        db_user_message = chat_repo.create_message(
            session=self.db_session,
            chat=self.db_chat_obj,
            chat_message=DBChatMessage(
                role=MessageRole.USER.value,
                trace_url=trace_url,
                content=self.user_question,
            ),
        )
        db_assistant_message = chat_repo.create_message(
            session=self.db_session,
            chat=self.db_chat_obj,
            chat_message=DBChatMessage(
                role=MessageRole.ASSISTANT.value,
                trace_url=trace_url,
                content="",
            ),
        )

        # TODO: remove to __init__?
        _llm = self.chat_engine_config.get_llama_llm(self.db_session)
        _fast_llm = self.chat_engine_config.get_fast_llama_llm(self.db_session)
        _fast_dspy_lm = self.chat_engine_config.get_fast_dspy_lm(self.db_session)

        yield ChatEvent(
            event_type=ChatEventType.DATA_PART,
            payload=ChatStreamDataPayload(
                chat=self.db_chat_obj,
                user_message=db_user_message,
                assistant_message=db_assistant_message,
            ),
        )

        def _get_llamaindex_callback_manager_in_chat() -> CallbackManager:
            return self._get_llamaindex_callback_manager(
                langfuse=langfuse,
                trace_id=trace_id,
                llm=_llm,
                fast_llm=_fast_llm,
                embed_model=self._embed_model,
            )

        # 1. Retrieve entities, relations, and chunks from the knowledge graph
        kg_config = self.chat_engine_config.knowledge_graph
        (
            entities,
            relations,
            chunks,
            graph_data_source_ids,
            graph_knowledges_context,
        ) = yield from self._search_kg(
            kg_config=kg_config,
            fast_dspy_lm=_fast_dspy_lm,
            embed_model=self._embed_model,
            trace_url=trace_url,
            get_llamaindex_callback_manager=_get_llamaindex_callback_manager_in_chat,
        )

        # 2. Refine the user question using graph information and chat history
        # 2.1 Early stop if the user question does not have enough information, we need to ask a clarifying question
        (
            early_stop,
            clarifying_question,
            refined_question,
        ) = yield from self._refine_or_early_stop(
            get_llamaindex_callback_manager=_get_llamaindex_callback_manager_in_chat,
            fast_llm=_fast_llm,
            graph_knowledges_context=graph_knowledges_context,
        )
        if early_stop:
            # the clarifying question is the final response
            response_text = clarifying_question
            source_documents = []
        else:
            # 3. Retrieve the related chunks from the vector store
            # 4. Rerank after the retrieval
            # 5. Generate a response using the refined question and related chunks
            response, source_documents = yield from self._gen_answer_via_llama_index(
                get_llamaindex_callback_manager=_get_llamaindex_callback_manager_in_chat,
                refined_question=refined_question,
                graph_knowledges_context=graph_knowledges_context,
                llm=_llm,
                embed_model=self._embed_model,
            )

            response_text = ""
            for word in response.response_gen:
                response_text += word
                yield ChatEvent(
                    event_type=ChatEventType.TEXT_PART,
                    payload=word,
                )

            if not response_text:
                raise Exception("Got empty response from LLM")

        yield from self._chat_finish(
            db_assistant_message=db_assistant_message,
            db_user_message=db_user_message,
            response_text=response_text,
            source_documents=source_documents,
            graph_data_source_ids=graph_data_source_ids,
        )

    def _external_chat(self) -> Generator[ChatEvent | str, None, None]:
        # TODO: integration with langfuse.
        db_user_message = chat_repo.create_message(
            session=self.db_session,
            chat=self.db_chat_obj,
            chat_message=DBChatMessage(
                role=MessageRole.USER.value,
                trace_url="",
                content=self.user_question,
            ),
        )
        db_assistant_message = chat_repo.create_message(
            session=self.db_session,
            chat=self.db_chat_obj,
            chat_message=DBChatMessage(
                role=MessageRole.ASSISTANT.value,
                trace_url="",
                content="",
            ),
        )

        yield ChatEvent(
            event_type=ChatEventType.DATA_PART,
            payload=ChatStreamDataPayload(
                chat=self.db_chat_obj,
                user_message=db_user_message,
                assistant_message=db_assistant_message,
            ),
        )

        # TODO: remove to __init__?
        _fast_dspy_lm = self.chat_engine_config.get_fast_dspy_lm(self.db_session)
        _fast_llm = self.chat_engine_config.get_fast_llama_llm(self.db_session)

        # retrieve entities, relations, and chunks from the knowledge graph
        # this retrieve progress is only for the clarifying question checking
        try:
            graph_data_source_ids = []
            graph_knowledges_context = ""

            logger.info("start to _refine_or_early_stop")
            (
                early_stop,
                clarifying_question,
                goal,
            ) = yield from self._refine_or_early_stop(
                get_llamaindex_callback_manager=lambda: self._get_llamaindex_callback_manager(
                    fast_llm=_fast_llm,
                    embed_model=self._embed_model,
                ),
                fast_llm=_fast_llm,
                graph_knowledges_context=graph_knowledges_context,
                refined_question_prompt=self.chat_engine_config.llm.generate_goal_prompt,
                annotation_silent=True,
            )
            logger.info(f"start request stackvm with goal: {goal}")
            goal = goal.strip()
            if goal.startswith("Goal: "):
                goal = goal[len("Goal: ") :].strip()

            if early_stop:
                # the clarifying question is the final response
                yield from self._chat_finish(
                    db_assistant_message=db_assistant_message,
                    db_user_message=db_user_message,
                    response_text=clarifying_question,
                    source_documents=[],
                    graph_data_source_ids=graph_data_source_ids,
                    annotation_silent=True,
                )
                return
        except Exception as e:
            logger.error(f"Failed to search kg or refine question: {e}")
            goal = self.user_question

        cache_messages = None
        if settings.ENABLE_QUESTION_CACHE:
            try:
                logger.info(
                    f"start to find_recent_assistant_messages_by_goal with goal: {goal}"
                )
                cache_messages = chat_repo.find_recent_assistant_messages_by_goal(
                    self.db_session, goal
                )
                logger.debug(
                    f"find_recent_assistant_messages_by_goal result: {cache_messages}"
                )
            except Exception as e:
                logger.error(f"Failed to find recent assistant messages by goal: {e}")

        stream_chat_api_url = (
            self.chat_engine_config.external_engine_config.stream_chat_api_url
        )
        if cache_messages and len(cache_messages) > 0:
            stackvm_response_text = cache_messages[0].content
            task_id = cache_messages[0].meta.get("task_id")
            for chunk in stackvm_response_text.split(". "):
                if chunk:
                    if not chunk.endswith("."):
                        chunk += ". "
                    yield ChatEvent(
                        event_type=ChatEventType.TEXT_PART,
                        payload=chunk,
                    )
        else:
            logger.debug(
                f"Chatting with external chat engine (api_url: {stream_chat_api_url}) to answer for user question: {self.user_question}"
            )
            chat_params = {
                "goal": goal,
            }
            res = requests.post(stream_chat_api_url, json=chat_params, stream=True)

            # Notice: External type chat engine doesn't support non-streaming mode for now.
            stackvm_response_text = ""
            task_id = None
            for line in res.iter_lines():
                if not line:
                    continue

                # Append to final response text.
                chunk = line.decode("utf-8")
                if chunk.startswith("0:"):
                    word = json.loads(chunk[2:])
                    stackvm_response_text += word
                    yield ChatEvent(
                        event_type=ChatEventType.TEXT_PART,
                        payload=word,
                    )
                else:
                    yield line + b"\n"

                try:
                    if chunk.startswith("8:") and task_id is None:
                        states = json.loads(chunk[2:])
                        if len(states) > 0:
                            # accesss task by http://endpoint/?task_id=$task_id
                            task_id = states[0].get("task_id")
                except Exception as e:
                    logger.error(f"Failed to get task_id from chunk: {e}")

        response_text = stackvm_response_text
        base_url = stream_chat_api_url.replace("/api/stream_execute_vm", "")
        db_assistant_message.content = response_text
        db_assistant_message.trace_url = (
            f"{base_url}?task_id={task_id}" if task_id else ""
        )
        db_assistant_message.meta = {
            "task_id": task_id,
            "goal": goal,
        }
        db_assistant_message.updated_at = datetime.now(UTC)
        db_assistant_message.finished_at = datetime.now(UTC)
        self.db_session.add(db_assistant_message)
        db_user_message.trace_url = f"{base_url}?task_id={task_id}" if task_id else ""
        db_user_message.meta = {
            "task_id": task_id,
            "goal": goal,
        }
        db_user_message.updated_at = datetime.now(UTC)
        db_user_message.finished_at = datetime.now(UTC)
        self.db_session.add(db_user_message)
        self.db_session.commit()

        yield ChatEvent(
            event_type=ChatEventType.DATA_PART,
            payload=ChatStreamDataPayload(
                chat=self.db_chat_obj,
                user_message=db_user_message,
                assistant_message=db_assistant_message,
            ),
        )

    def _parse_chat_messages(
        self, chat_messages: List[ChatMessage]
    ) -> tuple[str, List[ChatMessage]]:
        user_question = chat_messages[-1].content
        chat_history = chat_messages[:-1]
        return user_question, chat_history

    def _get_source_documents(self, response: StreamingResponse) -> List[dict]:
        source_nodes_ids = [s_n.node_id for s_n in response.source_nodes]
        stmt = (
            select(
                self._chunk_db_model.id,
                DBDocument.id,
                DBDocument.name,
                DBDocument.source_uri,
            )
            .outerjoin(DBDocument, self._chunk_db_model.document_id == DBDocument.id)
            .where(
                self._chunk_db_model.id.in_(source_nodes_ids),
            )
        )
        source_chunks = self.db_session.exec(stmt).all()
        # Sort the source chunks based on the order of the source_nodes_ids, which are arranged according to their related scores.
        source_chunks = sorted(
            source_chunks, key=lambda x: source_nodes_ids.index(str(x[0]))
        )
        source_documents = []
        source_documents_ids = []
        for s in source_chunks:
            if s[1] not in source_documents_ids:
                source_documents_ids.append(s[1])
                source_documents.append(
                    {
                        "id": s[1],
                        "name": s[2],
                        "source_uri": s[3],
                    }
                )
        return source_documents

    def _post_verification(
        self, user_question: str, response_text: str, chat_id: UUID, message_id: int
    ) -> Optional[str]:
        # post verification to external service, will return the post verification result url
        post_verification_url = self.chat_engine_config.post_verification_url
        post_verification_token = self.chat_engine_config.post_verification_token

        if not post_verification_url:
            return

        external_request_id = f"{chat_id}_{message_id}"
        qa_content = f"User question: {user_question}\n\nAnswer:\n{response_text}"
        try:
            resp = requests.post(
                post_verification_url,
                json={
                    "external_request_id": external_request_id,
                    "qa_content": qa_content,
                },
                headers={
                    "Authorization": f"Bearer {post_verification_token}",
                }
                if post_verification_token
                else {},
                timeout=10,
            )
            resp.raise_for_status()
            job_id = resp.json()["job_id"]
            return urljoin(f"{post_verification_url}/", str(job_id))
        except Exception:
            logger.exception("Failed to post verification")


def get_prompt_by_jinja2_template(template_string: str, **kwargs) -> PromptTemplate:
    # use jinja2's template because it support complex render logic
    # for example:
    #       {% for e in entities %}
    #           {{ e.name }}
    #       {% endfor %}
    template = (
        jinja2.Template(template_string)
        .render(**kwargs)
        # llama-index will use f-string to format the template
        # so we need to escape the curly braces even if we do not use it
        .replace("{", "{{")
        .replace("}", "}}")
        # This is a workaround to bypass above escape,
        # llama-index will use f-string to format following variables,
        # maybe we can use regex to replace the variable name to make this more robust
        .replace("<<query_str>>", "{query_str}")
        .replace("<<context_str>>", "{context_str}")
        .replace("<<existing_answer>>", "{existing_answer}")
        .replace("<<context_msg>>", "{context_msg}")
    )
    return PromptTemplate(template=template)


def user_can_view_chat(chat: DBChat, user: Optional[User]) -> bool:
    # Anonymous or pulic chat can be accessed by anyone
    # Non-anonymous chat can be accessed by owner or superuser
    if not chat.user_id or chat.visibility == ChatVisibility.PUBLIC:
        return True
    return user is not None and (user.is_superuser or chat.user_id == user.id)


def user_can_edit_chat(chat: DBChat, user: Optional[User]) -> bool:
    if user is None:
        return False
    if user.is_superuser:
        return True
    return chat.user_id == user.id


def get_graph_data_from_chat_message(
    graph_editor: TiDBGraphEditor, session: Session, chat_message: ChatMessage
) -> Tuple[list[dict], list[dict]]:
    if not chat_message.graph_data:
        return [], []

    if "relationships" not in chat_message.graph_data:
        return [], []

    if len(chat_message.graph_data["relationships"]) == 0:
        return [], []

    # FIXME: Why not store the complete data in chat_message.graph_data.
    relationship_ids = chat_message.graph_data["relationships"]
    all_entities, all_relationships = graph_editor.get_relationship_by_ids(
        session, relationship_ids
    )
    entities = [
        {
            "id": e.id,
            "name": e.name,
            "description": e.description,
            "meta": e.meta,
            "entity_type": e.entity_type,
        }
        for e in all_entities
    ]
    relationships = [
        {
            "id": r.id,
            "source_entity_id": r.source_entity_id,
            "target_entity_id": r.target_entity_id,
            "description": r.description,
            "rag_description": f"{r.source_entity.name} -> {r.description} -> {r.target_entity.name}",
            "meta": r.meta,
            "weight": r.weight,
            "last_modified_at": r.last_modified_at,
        }
        for r in all_relationships
    ]

    return entities, relationships


def get_graph_data_from_langfuse(trace_url: str) -> Tuple[list[dict], list[dict]]:
    start_time = time.time()
    langfuse_host = SiteSetting.langfuse_host
    langfuse_secret_key = SiteSetting.langfuse_secret_key
    langfuse_public_key = SiteSetting.langfuse_public_key
    enable_langfuse = langfuse_host and langfuse_secret_key and langfuse_public_key
    current_time = time.time()
    logger.debug(
        f"Graph Load - Fetch langfuse configs from site setting, time cost: {current_time - start_time}s"
    )
    logger.debug(
        f"Graph Load - trace_url: {trace_url}, enable_langfuse: {enable_langfuse}"
    )
    start_time = current_time
    if enable_langfuse and trace_url is not None and trace_url != "":
        langfuse_client = Langfuse(
            secret_key=langfuse_secret_key,
            public_key=langfuse_public_key,
            host=langfuse_host,
        )
        trace_id = trace_url.split("/trace/")[-1]
        ob_data = langfuse_client.fetch_observations(trace_id=trace_id)
        current_time = time.time()
        logger.debug(
            f"Graph Load - Fetch trace({trace_id}) from langfuse, time cost: {current_time - start_time}s"
        )
        start_time = current_time
        all_entities = []
        all_relationships = []

        for obd in ob_data.data:
            if obd.name == MyCBEventType.GRAPH_SEMANTIC_SEARCH:
                for _, sg in obd.output["queries"].items():
                    all_entities.extend(sg["entities"])
                    all_relationships.extend(sg["relationships"])

        unique_entities = {e["id"]: e for e in all_entities}.values()
        unique_relationships = {r["id"]: r for r in all_relationships}.values()

        logger.debug(
            f"Graph Load - Fetch trace({trace_id}) from langfuse, relationships: {len(unique_relationships)}, time cost: {time.time() - start_time}s"
        )

        return list(unique_entities), list(unique_relationships)
    else:
        return [], []


def get_chat_message_subgraph(
    session: Session, chat_message: DBChatMessage
) -> Tuple[List, List]:
    if chat_message.role != MessageRole.USER:
        return [], []

    engine_options = chat_message.chat.engine_options
    chat_engine_config = ChatEngineConfig.model_validate(engine_options)
    kb = chat_engine_config.get_linked_knowledge_base(session)

    # try to get subgraph from chat_message.graph_data
    try:
        graph_editor = (
            get_kb_tidb_graph_editor(session, kb) if kb else legacy_tidb_graph_editor
        )
        entities, relationships = get_graph_data_from_chat_message(
            graph_editor, session, chat_message
        )
        if len(relationships) > 0:
            return list(entities), list(relationships)
    except Exception as e:
        logger.error(f"Failed to get subgraph from chat_message.graph_data: {e}")

    # try to get subgraph from langfuse trace.
    try:
        entities, relationships = get_graph_data_from_langfuse(chat_message.trace_url)
        if len(relationships) > 0:
            return list(entities), list(relationships)
    except Exception as e:
        logger.error(f"Failed to get subgraph from langfuse trace: {e}")

    # try to get subgraph from graph store instead of cached result.

    # Notice: using new chat engine config.
    chat_engine: ChatEngine = chat_message.chat.engine
    chat_engine_config = ChatEngineConfig.load_from_db(session, chat_engine.name)
    kb = chat_engine_config.get_linked_knowledge_base(session)

    embed_model = (
        get_kb_embed_model(session, kb) if kb else must_get_default_embed_model(session)
    )
    entity_db_model = get_kb_entity_model(kb) if kb else DBEntity
    relationship_db_model = get_kb_relationship_model(kb) if kb else DBRelationship
    graph_store = TiDBGraphStore(
        dspy_lm=chat_engine_config.get_fast_dspy_lm(session),
        session=session,
        embed_model=embed_model,
        entity_db_model=entity_db_model,
        relationship_db_model=relationship_db_model,
    )
    kg_config = chat_engine_config.knowledge_graph
    entities, relations, _ = graph_store.retrieve_with_weight(
        chat_message.content,
        [],
        depth=kg_config.depth,
        include_meta=kg_config.include_meta,
        with_degree=kg_config.with_degree,
        with_chunks=False,
    )

    return entities, relations


def check_rag_required_config(session: Session) -> RequiredConfigStatus:
    """
    Check if the required configuration items have been configured, it any of them is
    missing, the RAG application can not complete its work.
    """
    has_default_llm = llm_repo.has_default(session)
    has_default_embedding_model = embed_model_repo.has_default(session)
    has_default_chat_engine = chat_engine_repo.has_default(session)
    has_knowledge_base = session.scalar(select(func.count(DBKnowledgeBase.id))) > 0

    return RequiredConfigStatus(
        default_llm=has_default_llm,
        default_embedding_model=has_default_embedding_model,
        default_chat_engine=has_default_chat_engine,
        knowledge_base=has_knowledge_base,
    )


def check_rag_optional_config(session: Session) -> OptionalConfigStatus:
    langfuse = bool(
        SiteSetting.langfuse_host
        and SiteSetting.langfuse_secret_key
        and SiteSetting.langfuse_public_key
    )
    default_reranker = session.scalar(select(func.count(DBRerankerModel.id))) > 0
    return OptionalConfigStatus(
        langfuse=langfuse,
        default_reranker=default_reranker,
    )


def check_rag_config_need_migration(session: Session) -> NeedMigrationStatus:
    """
    Check if any configuration needs to be migrated.
    """
    chat_engines_without_kb_configured = session.exec(
        select(ChatEngine.id)
        .where(ChatEngine.deleted_at == None)
        .where(
            text(
                "JSON_EXTRACT(engine_options, '$.knowledge_base.linked_knowledge_base') IS NULL"
            )
        )
    )

    return NeedMigrationStatus(
        chat_engines_without_kb_configured=chat_engines_without_kb_configured,
    )

<<<<<<< HEAD

class LLMRecommendQuestions(BaseModel):
    """recommend questions respond model"""

    questions: List[str]

=======
>>>>>>> ced8fd4b

def remove_chat_message_recommend_questions(
    db_session: Session,
    chat_message_id: int,
) -> None:
    delete_stmt = delete(RecommendQuestion).where(
        RecommendQuestion.chat_message_id == chat_message_id
    )
    db_session.exec(delete_stmt)
    db_session.commit()


def get_chat_message_recommend_questions(
    db_session: Session,
    chat_message: DBChatMessage,
    engine_name: str = "default",
) -> List[str]:
    chat_engine_config = ChatEngineConfig.load_from_db(db_session, engine_name)
    llm = chat_engine_config.get_llama_llm(db_session)

    statement = (
        select(RecommendQuestion.questions)
        .where(RecommendQuestion.chat_message_id == chat_message.id)
        .with_for_update()  # using write lock in case the same chat message trigger multiple requests
    )

    questions = db_session.exec(statement).first()
    if questions is not None:
        return questions

    recommend_questions = llm.predict(
        prompt=get_prompt_by_jinja2_template(
            chat_engine_config.llm.further_questions_prompt,
            chat_message_content=chat_message.content,
        ),
    )
    recommend_question_list = recommend_questions.splitlines()
    recommend_question_list = [question.strip() for question in recommend_question_list if question.strip()]

    longest_question = 0
    for question in recommend_question_list:
        longest_question = max(longest_question, len(question))

    # check the output by if the output with format and the length
    if "##" in recommend_questions or "**" in recommend_questions or longest_question > 500:
        regenerate_content = f"""
        Please note that you are generating a question list. You previously generated it incorrectly; try again.
        ----------------------------------------
        {chat_message.content}
        """
        # with format or too long for per question, it's not a question list, generate again
        recommend_questions = llm.predict(
            prompt=get_prompt_by_jinja2_template(
                chat_engine_config.llm.further_questions_prompt,
                chat_message_content=regenerate_content,
            ),
        )

<<<<<<< HEAD
    db_session.add(
        RecommendQuestion(
            chat_message_id=chat_message.id,
            questions=recommend_questions.questions,
        )
    )
=======
    db_session.add(RecommendQuestion(
        chat_message_id=chat_message.id,
        questions=recommend_question_list,
    ))
>>>>>>> ced8fd4b
    db_session.commit()

    return recommend_question_list<|MERGE_RESOLUTION|>--- conflicted
+++ resolved
@@ -487,24 +487,17 @@
                             chat_history=self.chat_history,
                             question=refined_question,
                         ),
-<<<<<<< HEAD
-                    )
+                    ).strip().strip(".\"\'!")
+
+                    clarity_needed = clarity_result.lower() != "false"
+
                     event.on_end(
                         payload={
-                            EventPayload.COMPLETION: f"Need Clarification: {clarity_result.clarity_needed}, "
-                            f"Clarifying Question: {clarity_result.clarifying_question}"
+                            EventPayload.COMPLETION: f"Need Clarification: {clarity_needed}, "
+                            f"Clarifying Question: {clarity_result}"
                         }
                     )
-=======
-                    ).strip().strip(".\"\'!")
-
-                    clarity_needed = clarity_result.lower() != "false"
-
-                    event.on_end(payload={
-                        EventPayload.COMPLETION: f"Need Clarification: {clarity_needed}, "
-                                                 f"Clarifying Question: {clarity_result}"
-                    })
->>>>>>> ced8fd4b
+
 
                     if clarity_needed:
                         if not annotation_silent:
@@ -1244,15 +1237,6 @@
         chat_engines_without_kb_configured=chat_engines_without_kb_configured,
     )
 
-<<<<<<< HEAD
-
-class LLMRecommendQuestions(BaseModel):
-    """recommend questions respond model"""
-
-    questions: List[str]
-
-=======
->>>>>>> ced8fd4b
 
 def remove_chat_message_recommend_questions(
     db_session: Session,
@@ -1311,19 +1295,12 @@
             ),
         )
 
-<<<<<<< HEAD
     db_session.add(
         RecommendQuestion(
             chat_message_id=chat_message.id,
-            questions=recommend_questions.questions,
-        )
-    )
-=======
-    db_session.add(RecommendQuestion(
-        chat_message_id=chat_message.id,
-        questions=recommend_question_list,
-    ))
->>>>>>> ced8fd4b
+            questions=recommend_question_list,
+        )
+    )
     db_session.commit()
 
     return recommend_question_list